/*
 * Licensed to Elasticsearch under one or more contributor
 * license agreements. See the NOTICE file distributed with
 * this work for additional information regarding copyright
 * ownership. Elasticsearch licenses this file to you under
 * the Apache License, Version 2.0 (the "License"); you may
 * not use this file except in compliance with the License.
 * You may obtain a copy of the License at
 *
 *    http://www.apache.org/licenses/LICENSE-2.0
 *
 * Unless required by applicable law or agreed to in writing,
 * software distributed under the License is distributed on an
 * "AS IS" BASIS, WITHOUT WARRANTIES OR CONDITIONS OF ANY
 * KIND, either express or implied.  See the License for the
 * specific language governing permissions and limitations
 * under the License.
 */

package org.elasticsearch.plugin.repository.s3;

import org.elasticsearch.SpecialPermission;
import org.elasticsearch.cloud.aws.AwsS3Service;
import org.elasticsearch.cloud.aws.S3Module;
import org.elasticsearch.common.component.LifecycleComponent;
import org.elasticsearch.common.inject.Module;
import org.elasticsearch.common.settings.Setting;
import org.elasticsearch.common.settings.SettingsModule;
import org.elasticsearch.index.snapshots.blobstore.BlobStoreIndexShardRepository;
import org.elasticsearch.plugins.Plugin;
import org.elasticsearch.repositories.RepositoriesModule;
import org.elasticsearch.repositories.s3.S3Repository;

import java.security.AccessController;
import java.security.PrivilegedAction;
import java.util.ArrayList;
import java.util.Arrays;
import java.util.Collection;
import java.util.Collections;
import java.util.List;

/**
 *
 */
public class S3RepositoryPlugin extends Plugin {

    // ClientConfiguration clinit has some classloader problems
    // TODO: fix that
    static {
        SecurityManager sm = System.getSecurityManager();
        if (sm != null) {
            sm.checkPermission(new SpecialPermission());
        }
        AccessController.doPrivileged(new PrivilegedAction<Void>() {
            @Override
            public Void run() {
                try {
                    Class.forName("com.amazonaws.ClientConfiguration");
                } catch (ClassNotFoundException e) {
                    throw new RuntimeException(e);
                }
                return null;
            }
        });
    }

    @Override
    public Collection<Module> nodeModules() {
        Collection<Module> modules = new ArrayList<>();
        modules.add(new S3Module());
        return modules;
    }

    @Override
    @SuppressWarnings("rawtypes") // Supertype declaration has raw types
    public Collection<Class<? extends LifecycleComponent>> nodeServices() {
        return Collections.<Class<? extends LifecycleComponent>>singleton(S3Module.getS3ServiceImpl());
    }

    public void onModule(RepositoriesModule repositoriesModule) {
        repositoriesModule.registerRepository(S3Repository.TYPE, S3Repository.class, BlobStoreIndexShardRepository.class);
    }

    @Override
    public List<Setting<?>> getSettings() {
        return Arrays.asList(        // Register global cloud aws settings: cloud.aws (might have been registered in ec2 plugin)
        AwsS3Service.KEY_SETTING,
        AwsS3Service.SECRET_SETTING,
        AwsS3Service.PROTOCOL_SETTING,
        AwsS3Service.PROXY_HOST_SETTING,
        AwsS3Service.PROXY_PORT_SETTING,
        AwsS3Service.PROXY_USERNAME_SETTING,
        AwsS3Service.PROXY_PASSWORD_SETTING,
        AwsS3Service.SIGNER_SETTING,
        AwsS3Service.REGION_SETTING,

        // Register S3 specific settings: cloud.aws.s3
        AwsS3Service.CLOUD_S3.KEY_SETTING,
        AwsS3Service.CLOUD_S3.SECRET_SETTING,
        AwsS3Service.CLOUD_S3.PROTOCOL_SETTING,
        AwsS3Service.CLOUD_S3.PROXY_HOST_SETTING,
        AwsS3Service.CLOUD_S3.PROXY_PORT_SETTING,
        AwsS3Service.CLOUD_S3.PROXY_USERNAME_SETTING,
        AwsS3Service.CLOUD_S3.PROXY_PASSWORD_SETTING,
        AwsS3Service.CLOUD_S3.SIGNER_SETTING,
        AwsS3Service.CLOUD_S3.REGION_SETTING,
        AwsS3Service.CLOUD_S3.ENDPOINT_SETTING,

        // Register S3 repositories settings: repositories.s3
<<<<<<< HEAD
        S3Repository.Repositories.KEY_SETTING,
        S3Repository.Repositories.SECRET_SETTING,
        S3Repository.Repositories.BUCKET_SETTING,
        S3Repository.Repositories.REGION_SETTING,
        S3Repository.Repositories.ENDPOINT_SETTING,
        S3Repository.Repositories.PROTOCOL_SETTING,
        S3Repository.Repositories.SERVER_SIDE_ENCRYPTION_SETTING,
        S3Repository.Repositories.BUFFER_SIZE_SETTING,
        S3Repository.Repositories.MAX_RETRIES_SETTING,
        S3Repository.Repositories.CHUNK_SIZE_SETTING,
        S3Repository.Repositories.COMPRESS_SETTING,
        S3Repository.Repositories.STORAGE_CLASS_SETTING,
        S3Repository.Repositories.CANNED_ACL_SETTING,
        S3Repository.Repositories.BASE_PATH_SETTING,
=======
        settingsModule.registerSetting(S3Repository.Repositories.KEY_SETTING);
        settingsModule.registerSetting(S3Repository.Repositories.SECRET_SETTING);
        settingsModule.registerSetting(S3Repository.Repositories.BUCKET_SETTING);
        settingsModule.registerSetting(S3Repository.Repositories.REGION_SETTING);
        settingsModule.registerSetting(S3Repository.Repositories.ENDPOINT_SETTING);
        settingsModule.registerSetting(S3Repository.Repositories.PROTOCOL_SETTING);
        settingsModule.registerSetting(S3Repository.Repositories.SERVER_SIDE_ENCRYPTION_SETTING);
        settingsModule.registerSetting(S3Repository.Repositories.BUFFER_SIZE_SETTING);
        settingsModule.registerSetting(S3Repository.Repositories.MAX_RETRIES_SETTING);
        settingsModule.registerSetting(S3Repository.Repositories.CHUNK_SIZE_SETTING);
        settingsModule.registerSetting(S3Repository.Repositories.COMPRESS_SETTING);
        settingsModule.registerSetting(S3Repository.Repositories.STORAGE_CLASS_SETTING);
        settingsModule.registerSetting(S3Repository.Repositories.CANNED_ACL_SETTING);
        settingsModule.registerSetting(S3Repository.Repositories.BASE_PATH_SETTING);
        settingsModule.registerSetting(S3Repository.Repositories.USE_THROTTLE_RETRIES_SETTING);
>>>>>>> 82fee9f7

        // Register S3 single repository settings
        S3Repository.Repository.KEY_SETTING,
        S3Repository.Repository.SECRET_SETTING,
        S3Repository.Repository.BUCKET_SETTING,
        S3Repository.Repository.ENDPOINT_SETTING,
        S3Repository.Repository.PROTOCOL_SETTING,
        S3Repository.Repository.REGION_SETTING,
        S3Repository.Repository.SERVER_SIDE_ENCRYPTION_SETTING,
        S3Repository.Repository.BUFFER_SIZE_SETTING,
        S3Repository.Repository.MAX_RETRIES_SETTING,
        S3Repository.Repository.CHUNK_SIZE_SETTING,
        S3Repository.Repository.COMPRESS_SETTING,
        S3Repository.Repository.STORAGE_CLASS_SETTING,
        S3Repository.Repository.CANNED_ACL_SETTING,
        S3Repository.Repository.BASE_PATH_SETTING);
    }
}<|MERGE_RESOLUTION|>--- conflicted
+++ resolved
@@ -107,7 +107,6 @@
         AwsS3Service.CLOUD_S3.ENDPOINT_SETTING,
 
         // Register S3 repositories settings: repositories.s3
-<<<<<<< HEAD
         S3Repository.Repositories.KEY_SETTING,
         S3Repository.Repositories.SECRET_SETTING,
         S3Repository.Repositories.BUCKET_SETTING,
@@ -122,23 +121,7 @@
         S3Repository.Repositories.STORAGE_CLASS_SETTING,
         S3Repository.Repositories.CANNED_ACL_SETTING,
         S3Repository.Repositories.BASE_PATH_SETTING,
-=======
-        settingsModule.registerSetting(S3Repository.Repositories.KEY_SETTING);
-        settingsModule.registerSetting(S3Repository.Repositories.SECRET_SETTING);
-        settingsModule.registerSetting(S3Repository.Repositories.BUCKET_SETTING);
-        settingsModule.registerSetting(S3Repository.Repositories.REGION_SETTING);
-        settingsModule.registerSetting(S3Repository.Repositories.ENDPOINT_SETTING);
-        settingsModule.registerSetting(S3Repository.Repositories.PROTOCOL_SETTING);
-        settingsModule.registerSetting(S3Repository.Repositories.SERVER_SIDE_ENCRYPTION_SETTING);
-        settingsModule.registerSetting(S3Repository.Repositories.BUFFER_SIZE_SETTING);
-        settingsModule.registerSetting(S3Repository.Repositories.MAX_RETRIES_SETTING);
-        settingsModule.registerSetting(S3Repository.Repositories.CHUNK_SIZE_SETTING);
-        settingsModule.registerSetting(S3Repository.Repositories.COMPRESS_SETTING);
-        settingsModule.registerSetting(S3Repository.Repositories.STORAGE_CLASS_SETTING);
-        settingsModule.registerSetting(S3Repository.Repositories.CANNED_ACL_SETTING);
-        settingsModule.registerSetting(S3Repository.Repositories.BASE_PATH_SETTING);
-        settingsModule.registerSetting(S3Repository.Repositories.USE_THROTTLE_RETRIES_SETTING);
->>>>>>> 82fee9f7
+        S3Repository.Repositories.USE_THROTTLE_RETRIES_SETTING,
 
         // Register S3 single repository settings
         S3Repository.Repository.KEY_SETTING,
