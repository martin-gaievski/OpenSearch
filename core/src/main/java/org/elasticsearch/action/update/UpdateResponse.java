--- conflicted
+++ resolved
@@ -41,22 +41,12 @@
      * Constructor to be used when a update didn't translate in a write.
      * For example: update script with operation set to none
      */
-<<<<<<< HEAD
-    public UpdateResponse(ShardId shardId, String type, String id, long version, boolean created) {
-        this(new ShardInfo(0, 0), shardId, type, id, SequenceNumbersService.UNASSIGNED_SEQ_NO, version, created);
+    public UpdateResponse(ShardId shardId, String type, String id, long version, Result result) {
+        this(new ShardInfo(0, 0), shardId, type, id, SequenceNumbersService.UNASSIGNED_SEQ_NO, version, result);
     }
 
-    public UpdateResponse(ShardInfo shardInfo, ShardId shardId, String type, String id, long seqNo, long version, boolean created) {
-        super(shardId, type, id, seqNo, version);
-=======
-    public UpdateResponse(ShardId shardId, String type, String id, long version, Result result) {
-        this(new ShardInfo(0, 0), shardId, type, id, version, result);
-    }
-
-    public UpdateResponse(ShardInfo shardInfo, ShardId shardId, String type, String id,
-                          long version, Result result) {
-        super(shardId, type, id, version, result);
->>>>>>> 85402d52
+    public UpdateResponse(ShardInfo shardInfo, ShardId shardId, String type, String id, long seqNo, long version, Result result) {
+        super(shardId, type, id, seqNo, version, result);
         setShardInfo(shardInfo);
     }
 
